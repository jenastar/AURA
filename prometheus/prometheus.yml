global:
  scrape_interval: 15s
  evaluation_interval: 15s

rule_files:
  # - "first_rules.yml"
  # - "second_rules.yml"

scrape_configs:
  - job_name: 'prometheus'
    static_configs:
      - targets: ['localhost:9090']

  - job_name: 'node-exporter'
    static_configs:
      - targets: ['node_exporter:9100']

  - job_name: 'cadvisor'
    static_configs:
      - targets: ['cadvisor:8080']

  - job_name: 'dcgm-exporter'
    static_configs:
      - targets: ['dcgm_exporter:9400']

  - job_name: 'process-exporter'
    static_configs:
      - targets: ['process_exporter:9256']

  - job_name: 'custom-metrics'
    static_configs:
      - targets: ['custom_metrics:9100']

  - job_name: 'blackbox'
    static_configs:
      - targets: ['blackbox_exporter:9115']

  - job_name: 'gpu-inference'
    static_configs:
      - targets: ['gpu_inference_exporter:9201']
        labels:
          component: 'gpu-inference'
          method: 'memory-delta'

<<<<<<< HEAD
  - job_name: 'vector-database'
    static_configs:
      - targets: ['vector_db_exporter:9205']
        labels:
          component: 'vector-db'
          db_type: 'multi'
          project: 'mon'

=======
>>>>>>> 7eb2280a
  - job_name: 'blackbox-http'
    metrics_path: /probe
    params:
      module: [http_2xx]
    static_configs:
      - targets:
        - http://prometheus:9090
        - http://grafana:3000
        - http://cadvisor:8080
    relabel_configs:
      - source_labels: [__address__]
        target_label: __param_target
      - source_labels: [__param_target]
        target_label: instance
      - target_label: __address__
        replacement: blackbox_exporter:9115
<|MERGE_RESOLUTION|>--- conflicted
+++ resolved
@@ -1,71 +1,67 @@
-global:
-  scrape_interval: 15s
-  evaluation_interval: 15s
-
-rule_files:
-  # - "first_rules.yml"
-  # - "second_rules.yml"
-
-scrape_configs:
-  - job_name: 'prometheus'
-    static_configs:
-      - targets: ['localhost:9090']
-
-  - job_name: 'node-exporter'
-    static_configs:
-      - targets: ['node_exporter:9100']
-
-  - job_name: 'cadvisor'
-    static_configs:
-      - targets: ['cadvisor:8080']
-
-  - job_name: 'dcgm-exporter'
-    static_configs:
-      - targets: ['dcgm_exporter:9400']
-
-  - job_name: 'process-exporter'
-    static_configs:
-      - targets: ['process_exporter:9256']
-
-  - job_name: 'custom-metrics'
-    static_configs:
-      - targets: ['custom_metrics:9100']
-
-  - job_name: 'blackbox'
-    static_configs:
-      - targets: ['blackbox_exporter:9115']
-
-  - job_name: 'gpu-inference'
-    static_configs:
-      - targets: ['gpu_inference_exporter:9201']
-        labels:
-          component: 'gpu-inference'
-          method: 'memory-delta'
-
-<<<<<<< HEAD
-  - job_name: 'vector-database'
-    static_configs:
-      - targets: ['vector_db_exporter:9205']
-        labels:
-          component: 'vector-db'
-          db_type: 'multi'
-          project: 'mon'
-
-=======
->>>>>>> 7eb2280a
-  - job_name: 'blackbox-http'
-    metrics_path: /probe
-    params:
-      module: [http_2xx]
-    static_configs:
-      - targets:
-        - http://prometheus:9090
-        - http://grafana:3000
-        - http://cadvisor:8080
-    relabel_configs:
-      - source_labels: [__address__]
-        target_label: __param_target
-      - source_labels: [__param_target]
-        target_label: instance
-      - target_label: __address__
-        replacement: blackbox_exporter:9115
+global:
+  scrape_interval: 15s
+  evaluation_interval: 15s
+
+rule_files:
+  # - "first_rules.yml"
+  # - "second_rules.yml"
+
+scrape_configs:
+  - job_name: 'prometheus'
+    static_configs:
+      - targets: ['localhost:9090']
+
+  - job_name: 'node-exporter'
+    static_configs:
+      - targets: ['node_exporter:9100']
+
+  - job_name: 'cadvisor'
+    static_configs:
+      - targets: ['cadvisor:8080']
+
+  - job_name: 'dcgm-exporter'
+    static_configs:
+      - targets: ['dcgm_exporter:9400']
+
+  - job_name: 'process-exporter'
+    static_configs:
+      - targets: ['process_exporter:9256']
+
+  - job_name: 'custom-metrics'
+    static_configs:
+      - targets: ['custom_metrics:9100']
+
+  - job_name: 'blackbox'
+    static_configs:
+      - targets: ['blackbox_exporter:9115']
+
+  - job_name: 'gpu-inference'
+    static_configs:
+      - targets: ['gpu_inference_exporter:9201']
+        labels:
+          component: 'gpu-inference'
+          method: 'memory-delta'
+
+  - job_name: 'vector-database'
+    static_configs:
+      - targets: ['vector_db_exporter:9205']
+        labels:
+          component: 'vector-db'
+          db_type: 'multi'
+          project: 'mon'
+  - job_name: 'blackbox-http'
+    metrics_path: /probe
+    params:
+      module: [http_2xx]
+    static_configs:
+      - targets:
+        - http://prometheus:9090
+        - http://grafana:3000
+        - http://cadvisor:8080
+    relabel_configs:
+      - source_labels: [__address__]
+        target_label: __param_target
+      - source_labels: [__param_target]
+        target_label: instance
+      - target_label: __address__
+        replacement: blackbox_exporter:9115