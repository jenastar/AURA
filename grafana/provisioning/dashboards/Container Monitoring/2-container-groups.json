--- conflicted
+++ resolved
@@ -1,1103 +1,1061 @@
-{
-  "annotations": {
-    "list": [
-      {
-        "builtIn": 1,
-        "datasource": "-- Grafana --",
-        "enable": true,
-        "hide": true,
-        "iconColor": "rgba(0, 211, 255, 1)",
-        "name": "Annotations & Alerts",
-        "type": "dashboard"
-      }
-    ]
-  },
-  "editable": true,
-  "gnetId": null,
-  "graphTooltip": 1,
-  "id": null,
-  "links": [],
-  "panels": [
-    {
-      "datasource": "Prometheus",
-      "fieldConfig": {
-        "defaults": {
-          "color": {
-            "mode": "thresholds"
-          },
-          "mappings": [],
-          "max": 100,
-          "min": 0,
-          "thresholds": {
-            "mode": "absolute",
-            "steps": [
-              {
-                "color": "green",
-                "value": null
-              },
-              {
-                "color": "yellow",
-                "value": 60
-              },
-              {
-                "color": "red",
-                "value": 80
-              }
-            ]
-          },
-          "unit": "percent"
-        },
-        "overrides": []
-      },
-      "gridPos": {
-        "h": 8,
-        "w": 4,
-        "x": 0,
-        "y": 0
-      },
-      "id": 10,
-      "options": {
-        "orientation": "auto",
-        "reduceOptions": {
-          "values": false,
-          "calcs": [
-            "lastNotNull"
-          ],
-          "fields": ""
-        },
-        "showThresholdLabels": false,
-        "showThresholdMarkers": true
-      },
-      "pluginVersion": "8.0.0",
-      "targets": [
-        {
-          "expr": "(sum(docker_container_memory_usage_bytes{project=~\"$project\"}) / sum(docker_container_memory_limit_bytes{project=~\"$project\"})) * 100",
-          "legendFormat": "Memory Usage",
-          "refId": "A"
-        }
-      ],
-      "title": "Total Memory Usage %",
-      "type": "gauge"
-    },
-    {
-      "datasource": "Prometheus",
-      "fieldConfig": {
-        "defaults": {
-          "color": {
-            "mode": "thresholds"
-          },
-          "mappings": [],
-          "max": 100,
-          "min": 0,
-          "thresholds": {
-            "mode": "absolute",
-            "steps": [
-              {
-                "color": "green",
-                "value": null
-              },
-              {
-                "color": "yellow",
-                "value": 60
-              },
-              {
-                "color": "red",
-                "value": 80
-              }
-            ]
-          },
-          "unit": "percent"
-        },
-        "overrides": []
-      },
-      "gridPos": {
-        "h": 8,
-        "w": 4,
-        "x": 4,
-        "y": 0
-      },
-      "id": 11,
-      "options": {
-        "orientation": "auto",
-        "reduceOptions": {
-          "values": false,
-          "calcs": [
-            "lastNotNull"
-          ],
-          "fields": ""
-        },
-        "showThresholdLabels": false,
-        "showThresholdMarkers": true
-      },
-      "pluginVersion": "8.0.0",
-      "targets": [
-        {
-          "expr": "avg(docker_container_gpu_usage_percent{project=~\"$project\"}) * 100",
-          "legendFormat": "GPU Active Containers",
-          "refId": "A"
-        }
-      ],
-      "title": "GPU Utilization %",
-      "type": "gauge"
-    },
-    {
-      "datasource": "Prometheus",
-      "fieldConfig": {
-        "defaults": {
-          "color": {
-            "mode": "palette-classic"
-          },
-          "custom": {
-            "hideFrom": {
-              "tooltip": false,
-              "viz": false,
-              "legend": false
-            }
-          },
-          "mappings": [],
-          "unit": "short"
-        },
-        "overrides": []
-      },
-      "gridPos": {
-        "h": 8,
-        "w": 4,
-        "x": 8,
-        "y": 0
-      },
-      "id": 12,
-      "options": {
-        "legend": {
-          "displayMode": "list",
-          "placement": "bottom",
-          "values": ["value"]
-        },
-        "pieType": "pie",
-        "reduceOptions": {
-          "values": false,
-          "calcs": [
-            "lastNotNull"
-          ],
-          "fields": ""
-        },
-        "tooltip": {
-          "mode": "single"
-        },
-        "displayLabels": ["value"],
-        "text": {
-          "titleSize": 24,
-          "valueSize": 60
-        }
-      },
-      "targets": [
-        {
-          "expr": "count by (status) (docker_container_status{project=~\"$project\"})",
-          "legendFormat": "{{status}}",
-          "refId": "A"
-        }
-      ],
-      "title": "Container Status Count",
-      "type": "gauge"
-    },
-    {
-      "datasource": "Prometheus",
-      "fieldConfig": {
-        "defaults": {
-          "color": {
-<<<<<<< HEAD
-=======
-            "mode": "thresholds"
-          },
-          "mappings": [],
-          "max": 100,
-          "min": 0,
-          "thresholds": {
-            "mode": "absolute",
-            "steps": [
-              {
-                "color": "green",
-                "value": null
-              },
-              {
-                "color": "yellow",
-                "value": 30
-              },
-              {
-                "color": "red",
-                "value": 60
-              }
-            ]
-          },
-          "unit": "percent"
-        },
-        "overrides": []
-      },
-      "gridPos": {
-        "h": 8,
-        "w": 4,
-        "x": 12,
-        "y": 0
-      },
-      "id": 15,
-      "options": {
-        "orientation": "auto",
-        "reduceOptions": {
-          "values": false,
-          "calcs": [
-            "lastNotNull"
-          ],
-          "fields": ""
-        },
-        "showThresholdLabels": false,
-        "showThresholdMarkers": true
-      },
-      "pluginVersion": "8.0.0",
-      "targets": [
-        {
-          "expr": "(sum(gpu_memory_unknown_bytes) / sum(gpu_memory_total_bytes)) * 100",
-          "legendFormat": "Inferred GPU Usage",
-          "refId": "A"
-        }
-      ],
-      "title": "Inferred GPU Utilization %",
-      "type": "gauge"
-    },
-    {
-      "datasource": "Prometheus",
-      "fieldConfig": {
-        "defaults": {
-          "color": {
-            "mode": "thresholds"
-          },
-          "mappings": [],
-          "max": 1073741824,
-          "min": 0,
-          "thresholds": {
-            "mode": "absolute",
-            "steps": [
-              {
-                "color": "green",
-                "value": null
-              },
-              {
-                "color": "yellow",
-                "value": 104857600
-              },
-              {
-                "color": "red",
-                "value": 524288000
-              }
-            ]
-          },
-          "unit": "binBps"
-        },
-        "overrides": []
-      },
-      "gridPos": {
-        "h": 8,
-        "w": 4,
-        "x": 16,
-        "y": 0
-      },
-      "id": 17,
-      "options": {
-        "orientation": "auto",
-        "reduceOptions": {
-          "values": false,
-          "calcs": [
-            "lastNotNull"
-          ],
-          "fields": ""
-        },
-        "showThresholdLabels": false,
-        "showThresholdMarkers": true
-      },
-      "pluginVersion": "8.0.0",
-      "targets": [
-        {
-          "expr": "sum(rate(docker_container_block_io_read_bytes{project=~\"$project\"}[5m]) + rate(docker_container_block_io_write_bytes{project=~\"$project\"}[5m]))",
-          "legendFormat": "Total Disk I/O",
-          "refId": "A"
-        }
-      ],
-      "title": "Total Disk I/O",
-      "type": "gauge"
-    },
-    {
-      "datasource": "Prometheus",
-      "fieldConfig": {
-        "defaults": {
-          "color": {
-            "mode": "thresholds"
-          },
-          "mappings": [],
-          "max": 1073741824,
-          "min": 0,
-          "thresholds": {
-            "mode": "absolute",
-            "steps": [
-              {
-                "color": "green",
-                "value": null
-              },
-              {
-                "color": "yellow",
-                "value": 104857600
-              },
-              {
-                "color": "red",
-                "value": 524288000
-              }
-            ]
-          },
-          "unit": "binBps"
-        },
-        "overrides": []
-      },
-      "gridPos": {
-        "h": 8,
-        "w": 4,
-        "x": 20,
-        "y": 0
-      },
-      "id": 18,
-      "options": {
-        "orientation": "auto",
-        "reduceOptions": {
-          "values": false,
-          "calcs": [
-            "lastNotNull"
-          ],
-          "fields": ""
-        },
-        "showThresholdLabels": false,
-        "showThresholdMarkers": true
-      },
-      "pluginVersion": "8.0.0",
-      "targets": [
-        {
-          "expr": "sum(rate(docker_container_network_rx_bytes{project=~\"$project\"}[5m]) + rate(docker_container_network_tx_bytes{project=~\"$project\"}[5m]))",
-          "legendFormat": "Total Network I/O",
-          "refId": "A"
-        }
-      ],
-      "title": "Total Network I/O",
-      "type": "gauge"
-    },
-    {
-      "datasource": "Prometheus",
-      "fieldConfig": {
-        "defaults": {
-          "color": {
->>>>>>> 7eb2280a
-            "mode": "palette-classic"
-          },
-          "custom": {
-            "axisLabel": "",
-            "axisPlacement": "auto",
-            "barAlignment": 0,
-            "drawStyle": "line",
-            "fillOpacity": 10,
-            "gradientMode": "none",
-            "hideFrom": {
-              "tooltip": false,
-              "viz": false,
-              "legend": false
-            },
-            "lineInterpolation": "linear",
-            "lineWidth": 1,
-            "pointSize": 5,
-            "scaleDistribution": {
-              "type": "linear"
-            },
-            "showPoints": "never",
-            "spanNulls": false,
-            "stacking": {
-              "group": "A",
-              "mode": "none"
-            },
-            "thresholdsStyle": {
-              "mode": "off"
-            }
-          },
-          "mappings": [],
-          "thresholds": {
-            "mode": "absolute",
-            "steps": [
-              {
-                "color": "green",
-                "value": null
-              }
-            ]
-          },
-          "unit": "percent"
-        },
-        "overrides": []
-      },
-      "gridPos": {
-        "h": 8,
-<<<<<<< HEAD
-        "w": 12,
-        "x": 12,
-        "y": 0
-=======
-        "w": 8,
-        "x": 0,
-        "y": 8
->>>>>>> 7eb2280a
-      },
-      "id": 1,
-      "options": {
-        "legend": {
-          "calcs": ["mean", "lastNotNull"],
-          "displayMode": "table",
-          "placement": "bottom"
-        },
-        "tooltip": {
-          "mode": "multi"
-        }
-      },
-      "pluginVersion": "8.0.0",
-      "targets": [
-        {
-          "expr": "docker_container_cpu_usage_percent{project=~\"$project\"}",
-          "legendFormat": "{{container_name}}",
-          "refId": "A"
-        }
-      ],
-      "title": "Container CPU Usage by Group",
-      "type": "timeseries"
-    },
-    {
-      "datasource": "Prometheus",
-      "fieldConfig": {
-        "defaults": {
-          "color": {
-            "mode": "palette-classic"
-          },
-          "custom": {
-            "axisLabel": "",
-            "axisPlacement": "auto",
-            "barAlignment": 0,
-            "drawStyle": "line",
-            "fillOpacity": 10,
-            "gradientMode": "none",
-            "hideFrom": {
-              "tooltip": false,
-              "viz": false,
-              "legend": false
-            },
-            "lineInterpolation": "linear",
-            "lineWidth": 1,
-            "pointSize": 5,
-            "scaleDistribution": {
-              "type": "linear"
-            },
-            "showPoints": "never",
-            "spanNulls": false,
-            "stacking": {
-              "group": "A",
-              "mode": "none"
-            },
-            "thresholdsStyle": {
-              "mode": "off"
-            }
-          },
-          "mappings": [],
-          "thresholds": {
-            "mode": "absolute",
-            "steps": [
-              {
-                "color": "green",
-                "value": null
-              }
-            ]
-          },
-          "unit": "bytes"
-        },
-        "overrides": []
-      },
-      "gridPos": {
-        "h": 8,
-<<<<<<< HEAD
-        "w": 12,
-        "x": 0,
-=======
-        "w": 8,
-        "x": 8,
->>>>>>> 7eb2280a
-        "y": 8
-      },
-      "id": 2,
-      "options": {
-        "legend": {
-          "calcs": ["mean", "lastNotNull"],
-          "displayMode": "table",
-          "placement": "bottom"
-        },
-        "tooltip": {
-          "mode": "multi"
-        }
-      },
-      "pluginVersion": "8.0.0",
-      "targets": [
-        {
-          "expr": "docker_container_memory_usage_bytes{project=~\"$project\"}",
-          "legendFormat": "{{container_name}} Used",
-          "refId": "A"
-        },
-        {
-          "expr": "docker_container_memory_limit_bytes{project=~\"$project\"}",
-          "legendFormat": "{{container_name}} Limit",
-          "refId": "B"
-        }
-      ],
-      "title": "Container Memory Usage by Group",
-      "type": "timeseries"
-    },
-    {
-      "datasource": "Prometheus",
-      "fieldConfig": {
-        "defaults": {
-          "color": {
-            "mode": "palette-classic"
-          },
-          "custom": {
-            "axisLabel": "",
-            "axisPlacement": "auto",
-            "barAlignment": 0,
-            "drawStyle": "line",
-            "fillOpacity": 10,
-            "gradientMode": "none",
-            "hideFrom": {
-              "tooltip": false,
-              "viz": false,
-              "legend": false
-            },
-            "lineInterpolation": "linear",
-            "lineWidth": 1,
-            "pointSize": 5,
-            "scaleDistribution": {
-              "type": "linear"
-            },
-            "showPoints": "never",
-            "spanNulls": false,
-            "stacking": {
-              "group": "A",
-              "mode": "none"
-            },
-            "thresholdsStyle": {
-              "mode": "off"
-            }
-          },
-          "mappings": [],
-          "thresholds": {
-            "mode": "absolute",
-            "steps": [
-              {
-                "color": "green",
-                "value": null
-              }
-            ]
-          },
-          "unit": "binBps"
-        },
-        "overrides": []
-      },
-      "gridPos": {
-        "h": 8,
-        "w": 12,
-<<<<<<< HEAD
-        "x": 12,
-        "y": 8
-=======
-        "x": 0,
-        "y": 16
->>>>>>> 7eb2280a
-      },
-      "id": 3,
-      "options": {
-        "legend": {
-          "calcs": ["mean", "max"],
-          "displayMode": "table",
-          "placement": "bottom"
-        },
-        "tooltip": {
-          "mode": "multi"
-        }
-      },
-      "pluginVersion": "8.0.0",
-      "targets": [
-        {
-          "expr": "rate(docker_container_network_rx_bytes{project=~\"$project\"}[5m])",
-          "legendFormat": "{{container_name}} RX",
-          "refId": "A"
-        },
-        {
-          "expr": "rate(docker_container_network_tx_bytes{project=~\"$project\"}[5m])",
-          "legendFormat": "{{container_name}} TX",
-          "refId": "B"
-        }
-      ],
-      "title": "Container Network I/O by Group",
-      "type": "timeseries"
-    },
-    {
-      "datasource": "Prometheus",
-      "fieldConfig": {
-        "defaults": {
-          "color": {
-            "mode": "thresholds"
-          },
-          "custom": {
-            "displayMode": "auto"
-          },
-          "mappings": [],
-          "thresholds": {
-            "mode": "absolute",
-            "steps": [
-              {
-                "color": "green",
-                "value": null
-              },
-              {
-                "color": "yellow",
-                "value": 50
-              },
-              {
-                "color": "red",
-                "value": 80
-              }
-            ]
-          },
-          "unit": "percent"
-        },
-        "overrides": []
-      },
-      "gridPos": {
-        "h": 8,
-        "w": 12,
-<<<<<<< HEAD
-        "x": 0,
-        "y": 16
-=======
-        "x": 12,
-        "y": 24
->>>>>>> 7eb2280a
-      },
-      "id": 5,
-      "options": {
-        "showHeader": true
-      },
-      "pluginVersion": "8.0.0",
-      "targets": [
-        {
-          "expr": "(docker_container_memory_usage_bytes{project=~\"$project\"} / docker_container_memory_limit_bytes{project=~\"$project\"}) * 100",
-          "format": "table",
-          "instant": true,
-          "legendFormat": "",
-          "refId": "A"
-        }
-      ],
-      "title": "Container Memory Utilization %",
-      "transformations": [
-        {
-          "id": "organize",
-          "options": {
-            "excludeByName": {
-              "Time": true,
-              "__name__": true,
-              "job": true,
-              "instance": true,
-              "id": true,
-              "image": true,
-              "project": true
-            },
-            "indexByName": {},
-            "renameByName": {
-              "name": "Container",
-              "Value": "Memory %"
-            }
-          }
-        }
-      ],
-      "type": "table"
-    },
-    {
-      "datasource": "Prometheus",
-      "fieldConfig": {
-        "defaults": {
-          "color": {
-            "mode": "thresholds"
-          },
-          "custom": {
-            "displayMode": "auto"
-          },
-          "mappings": [],
-          "thresholds": {
-            "mode": "absolute",
-            "steps": [
-              {
-                "color": "green",
-                "value": null
-              },
-              {
-                "color": "yellow",
-                "value": 50
-              },
-              {
-                "color": "red",
-                "value": 80
-              }
-            ]
-          },
-          "unit": "percent"
-        },
-        "overrides": []
-      },
-      "gridPos": {
-        "h": 8,
-        "w": 12,
-<<<<<<< HEAD
-        "x": 12,
-        "y": 16
-=======
-        "x": 0,
-        "y": 24
->>>>>>> 7eb2280a
-      },
-      "id": 6,
-      "options": {
-        "showHeader": true
-      },
-      "pluginVersion": "8.0.0",
-      "targets": [
-        {
-          "expr": "docker_container_cpu_usage_percent{project=~\"$project\"}",
-          "format": "table",
-          "instant": true,
-          "legendFormat": "",
-          "refId": "A"
-        }
-      ],
-      "title": "Container CPU Utilization %",
-      "transformations": [
-        {
-          "id": "organize",
-          "options": {
-            "excludeByName": {
-              "Time": true,
-              "__name__": true,
-              "job": true,
-              "instance": true,
-              "id": true,
-              "image": true,
-              "project": true,
-              "cpu": true
-            },
-            "indexByName": {},
-            "renameByName": {
-              "name": "Container",
-              "Value": "CPU %"
-            }
-          }
-        }
-      ],
-      "type": "table"
-    },
-    {
-      "datasource": "Prometheus",
-      "fieldConfig": {
-        "defaults": {
-          "color": {
-            "mode": "palette-classic"
-          },
-          "custom": {
-            "axisLabel": "",
-            "axisPlacement": "auto",
-            "barAlignment": 0,
-            "drawStyle": "line",
-            "fillOpacity": 10,
-            "gradientMode": "none",
-            "hideFrom": {
-              "tooltip": false,
-              "viz": false,
-              "legend": false
-            },
-            "lineInterpolation": "linear",
-            "lineWidth": 1,
-            "pointSize": 5,
-            "scaleDistribution": {
-              "type": "linear"
-            },
-            "showPoints": "never",
-            "spanNulls": false,
-            "stacking": {
-              "group": "A",
-              "mode": "none"
-            },
-            "thresholdsStyle": {
-              "mode": "off"
-            }
-          },
-          "mappings": [],
-          "thresholds": {
-            "mode": "absolute",
-            "steps": [
-              {
-                "color": "green",
-                "value": null
-              }
-            ]
-          },
-          "unit": "binBps"
-        },
-        "overrides": []
-      },
-      "gridPos": {
-        "h": 8,
-        "w": 12,
-<<<<<<< HEAD
-        "x": 0,
-        "y": 24
-=======
-        "x": 12,
-        "y": 16
->>>>>>> 7eb2280a
-      },
-      "id": 13,
-      "options": {
-        "legend": {
-          "calcs": ["mean", "max"],
-          "displayMode": "table",
-          "placement": "bottom"
-        },
-        "tooltip": {
-          "mode": "multi"
-        }
-      },
-      "pluginVersion": "8.0.0",
-      "targets": [
-        {
-          "expr": "rate(docker_container_block_io_read_bytes{project=~\"$project\"}[5m])",
-          "legendFormat": "{{container_name}} Read",
-          "refId": "A"
-        },
-        {
-          "expr": "rate(docker_container_block_io_write_bytes{project=~\"$project\"}[5m])",
-          "legendFormat": "{{container_name}} Write",
-          "refId": "B"
-        }
-      ],
-      "title": "Container Disk I/O by Group",
-      "type": "timeseries"
-    },
-    {
-      "datasource": "Prometheus",
-      "fieldConfig": {
-        "defaults": {
-          "color": {
-            "mode": "thresholds"
-          },
-          "custom": {
-            "displayMode": "auto"
-          },
-          "mappings": [],
-          "thresholds": {
-            "mode": "absolute",
-            "steps": [
-              {
-                "color": "green",
-                "value": null
-              },
-              {
-                "color": "yellow",
-                "value": 1
-              },
-              {
-                "color": "red",
-                "value": 3
-              }
-            ]
-          },
-          "unit": "short"
-        },
-        "overrides": []
-      },
-      "gridPos": {
-        "h": 8,
-        "w": 12,
-<<<<<<< HEAD
-        "x": 12,
-        "y": 24
-=======
-        "x": 0,
-        "y": 32
->>>>>>> 7eb2280a
-      },
-      "id": 14,
-      "options": {
-        "showHeader": true
-      },
-      "pluginVersion": "8.0.0",
-      "targets": [
-        {
-          "expr": "docker_container_restart_count{project=~\"$project\"}",
-          "format": "table",
-          "instant": true,
-          "legendFormat": "",
-          "refId": "A"
-        }
-      ],
-      "title": "Container Restart Count by Group",
-      "transformations": [
-        {
-          "id": "organize",
-          "options": {
-            "excludeByName": {
-              "Time": true,
-              "__name__": true,
-              "job": true,
-              "instance": true,
-              "container_id": true,
-              "project": true
-            },
-            "indexByName": {},
-            "renameByName": {
-              "container_name": "Container",
-              "Value": "Restart Count"
-            }
-          }
-        }
-      ],
-      "type": "table"
-<<<<<<< HEAD
-=======
-    },
-    {
-      "datasource": "Prometheus",
-      "fieldConfig": {
-        "defaults": {
-          "color": {
-            "mode": "palette-classic"
-          },
-          "custom": {
-            "axisLabel": "",
-            "axisPlacement": "auto",
-            "barAlignment": 0,
-            "drawStyle": "line",
-            "fillOpacity": 10,
-            "gradientMode": "none",
-            "hideFrom": {
-              "tooltip": false,
-              "viz": false,
-              "legend": false
-            },
-            "lineInterpolation": "linear",
-            "lineWidth": 1,
-            "pointSize": 5,
-            "scaleDistribution": {
-              "type": "linear"
-            },
-            "showPoints": "never",
-            "spanNulls": false,
-            "stacking": {
-              "group": "A",
-              "mode": "none"
-            },
-            "thresholdsStyle": {
-              "mode": "off"
-            }
-          },
-          "mappings": [],
-          "thresholds": {
-            "mode": "absolute",
-            "steps": [
-              {
-                "color": "green",
-                "value": null
-              }
-            ]
-          },
-          "unit": "bytes"
-        },
-        "overrides": []
-      },
-      "gridPos": {
-        "h": 8,
-        "w": 8,
-        "x": 16,
-        "y": 8
-      },
-      "id": 16,
-      "options": {
-        "legend": {
-          "calcs": ["mean", "lastNotNull"],
-          "displayMode": "table",
-          "placement": "bottom"
-        },
-        "tooltip": {
-          "mode": "multi"
-        }
-      },
-      "pluginVersion": "8.0.0",
-      "targets": [
-        {
-          "expr": "gpu_memory_unknown_bytes",
-          "legendFormat": "GPU {{gpu}} - Inferred Usage",
-          "refId": "A"
-        },
-        {
-          "expr": "container_gpu_memory_bytes{method=\"inference\"}",
-          "legendFormat": "{{container_name}} - Inferred",
-          "refId": "B"
-        }
-      ],
-      "title": "Inferred GPU Memory Usage by Group",
-      "type": "timeseries"
->>>>>>> 7eb2280a
-    }
-  ],
-  "refresh": "5s",
-  "schemaVersion": 30,
-  "style": "dark",
-  "tags": ["containers", "groups"],
-  "templating": {
-    "list": [
-      {
-        "allValue": ".*",
-        "current": {
-          "selected": false,
-          "text": "mon",
-          "value": "mon"
-        },
-        "datasource": "Prometheus",
-        "definition": "label_values(docker_container_cpu_usage_percent, project)",
-        "hide": 0,
-        "includeAll": true,
-        "label": "Project",
-        "multi": false,
-        "name": "project",
-        "options": [],
-        "query": {
-          "query": "label_values(docker_container_cpu_usage_percent, project)",
-          "refId": "StandardVariableQuery"
-        },
-        "refresh": 1,
-        "regex": "",
-        "skipUrlSync": false,
-        "sort": 0,
-        "type": "query"
-      }
-    ]
-  },
-  "time": {
-    "from": "now-1h",
-    "to": "now"
-  },
-  "timepicker": {},
-  "timezone": "",
-  "title": "Container Groups",
-  "uid": "container-groups",
-  "version": 0
+{
+  "annotations": {
+    "list": [
+      {
+        "builtIn": 1,
+        "datasource": "-- Grafana --",
+        "enable": true,
+        "hide": true,
+        "iconColor": "rgba(0, 211, 255, 1)",
+        "name": "Annotations & Alerts",
+        "type": "dashboard"
+      }
+    ]
+  },
+  "editable": true,
+  "gnetId": null,
+  "graphTooltip": 1,
+  "id": null,
+  "links": [],
+  "panels": [
+    {
+      "datasource": "Prometheus",
+      "fieldConfig": {
+        "defaults": {
+          "color": {
+            "mode": "thresholds"
+          },
+          "mappings": [],
+          "max": 100,
+          "min": 0,
+          "thresholds": {
+            "mode": "absolute",
+            "steps": [
+              {
+                "color": "green",
+                "value": null
+              },
+              {
+                "color": "yellow",
+                "value": 60
+              },
+              {
+                "color": "red",
+                "value": 80
+              }
+            ]
+          },
+          "unit": "percent"
+        },
+        "overrides": []
+      },
+      "gridPos": {
+        "h": 8,
+        "w": 4,
+        "x": 0,
+        "y": 0
+      },
+      "id": 10,
+      "options": {
+        "orientation": "auto",
+        "reduceOptions": {
+          "values": false,
+          "calcs": [
+            "lastNotNull"
+          ],
+          "fields": ""
+        },
+        "showThresholdLabels": false,
+        "showThresholdMarkers": true
+      },
+      "pluginVersion": "8.0.0",
+      "targets": [
+        {
+          "expr": "(sum(docker_container_memory_usage_bytes{project=~\"$project\"}) / sum(docker_container_memory_limit_bytes{project=~\"$project\"})) * 100",
+          "legendFormat": "Memory Usage",
+          "refId": "A"
+        }
+      ],
+      "title": "Total Memory Usage %",
+      "type": "gauge"
+    },
+    {
+      "datasource": "Prometheus",
+      "fieldConfig": {
+        "defaults": {
+          "color": {
+            "mode": "thresholds"
+          },
+          "mappings": [],
+          "max": 100,
+          "min": 0,
+          "thresholds": {
+            "mode": "absolute",
+            "steps": [
+              {
+                "color": "green",
+                "value": null
+              },
+              {
+                "color": "yellow",
+                "value": 60
+              },
+              {
+                "color": "red",
+                "value": 80
+              }
+            ]
+          },
+          "unit": "percent"
+        },
+        "overrides": []
+      },
+      "gridPos": {
+        "h": 8,
+        "w": 4,
+        "x": 4,
+        "y": 0
+      },
+      "id": 11,
+      "options": {
+        "orientation": "auto",
+        "reduceOptions": {
+          "values": false,
+          "calcs": [
+            "lastNotNull"
+          ],
+          "fields": ""
+        },
+        "showThresholdLabels": false,
+        "showThresholdMarkers": true
+      },
+      "pluginVersion": "8.0.0",
+      "targets": [
+        {
+          "expr": "avg(docker_container_gpu_usage_percent{project=~\"$project\"}) * 100",
+          "legendFormat": "GPU Active Containers",
+          "refId": "A"
+        }
+      ],
+      "title": "GPU Utilization %",
+      "type": "gauge"
+    },
+    {
+      "datasource": "Prometheus",
+      "fieldConfig": {
+        "defaults": {
+          "color": {
+            "mode": "palette-classic"
+          },
+          "custom": {
+            "hideFrom": {
+              "tooltip": false,
+              "viz": false,
+              "legend": false
+            }
+          },
+          "mappings": [],
+          "unit": "short"
+        },
+        "overrides": []
+      },
+      "gridPos": {
+        "h": 8,
+        "w": 4,
+        "x": 8,
+        "y": 0
+      },
+      "id": 12,
+      "options": {
+        "legend": {
+          "displayMode": "list",
+          "placement": "bottom",
+          "values": ["value"]
+        },
+        "pieType": "pie",
+        "reduceOptions": {
+          "values": false,
+          "calcs": [
+            "lastNotNull"
+          ],
+          "fields": ""
+        },
+        "tooltip": {
+          "mode": "single"
+        },
+        "displayLabels": ["value"],
+        "text": {
+          "titleSize": 24,
+          "valueSize": 60
+        }
+      },
+      "targets": [
+        {
+          "expr": "count by (status) (docker_container_status{project=~\"$project\"})",
+          "legendFormat": "{{status}}",
+          "refId": "A"
+        }
+      ],
+      "title": "Container Status Count",
+      "type": "gauge"
+    },
+    {
+      "datasource": "Prometheus",
+      "fieldConfig": {
+        "defaults": {
+          "color": {
+            "mode": "thresholds"
+          },
+          "mappings": [],
+          "max": 100,
+          "min": 0,
+          "thresholds": {
+            "mode": "absolute",
+            "steps": [
+              {
+                "color": "green",
+                "value": null
+              },
+              {
+                "color": "yellow",
+                "value": 30
+              },
+              {
+                "color": "red",
+                "value": 60
+              }
+            ]
+          },
+          "unit": "percent"
+        },
+        "overrides": []
+      },
+      "gridPos": {
+        "h": 8,
+        "w": 4,
+        "x": 12,
+        "y": 0
+      },
+      "id": 15,
+      "options": {
+        "orientation": "auto",
+        "reduceOptions": {
+          "values": false,
+          "calcs": [
+            "lastNotNull"
+          ],
+          "fields": ""
+        },
+        "showThresholdLabels": false,
+        "showThresholdMarkers": true
+      },
+      "pluginVersion": "8.0.0",
+      "targets": [
+        {
+          "expr": "(sum(gpu_memory_unknown_bytes) / sum(gpu_memory_total_bytes)) * 100",
+          "legendFormat": "Inferred GPU Usage",
+          "refId": "A"
+        }
+      ],
+      "title": "Inferred GPU Utilization %",
+      "type": "gauge"
+    },
+    {
+      "datasource": "Prometheus",
+      "fieldConfig": {
+        "defaults": {
+          "color": {
+            "mode": "thresholds"
+          },
+          "mappings": [],
+          "max": 1073741824,
+          "min": 0,
+          "thresholds": {
+            "mode": "absolute",
+            "steps": [
+              {
+                "color": "green",
+                "value": null
+              },
+              {
+                "color": "yellow",
+                "value": 104857600
+              },
+              {
+                "color": "red",
+                "value": 524288000
+              }
+            ]
+          },
+          "unit": "binBps"
+        },
+        "overrides": []
+      },
+      "gridPos": {
+        "h": 8,
+        "w": 4,
+        "x": 16,
+        "y": 0
+      },
+      "id": 17,
+      "options": {
+        "orientation": "auto",
+        "reduceOptions": {
+          "values": false,
+          "calcs": [
+            "lastNotNull"
+          ],
+          "fields": ""
+        },
+        "showThresholdLabels": false,
+        "showThresholdMarkers": true
+      },
+      "pluginVersion": "8.0.0",
+      "targets": [
+        {
+          "expr": "sum(rate(docker_container_block_io_read_bytes{project=~\"$project\"}[5m]) + rate(docker_container_block_io_write_bytes{project=~\"$project\"}[5m]))",
+          "legendFormat": "Total Disk I/O",
+          "refId": "A"
+        }
+      ],
+      "title": "Total Disk I/O",
+      "type": "gauge"
+    },
+    {
+      "datasource": "Prometheus",
+      "fieldConfig": {
+        "defaults": {
+          "color": {
+            "mode": "thresholds"
+          },
+          "mappings": [],
+          "max": 1073741824,
+          "min": 0,
+          "thresholds": {
+            "mode": "absolute",
+            "steps": [
+              {
+                "color": "green",
+                "value": null
+              },
+              {
+                "color": "yellow",
+                "value": 104857600
+              },
+              {
+                "color": "red",
+                "value": 524288000
+              }
+            ]
+          },
+          "unit": "binBps"
+        },
+        "overrides": []
+      },
+      "gridPos": {
+        "h": 8,
+        "w": 4,
+        "x": 20,
+        "y": 0
+      },
+      "id": 18,
+      "options": {
+        "orientation": "auto",
+        "reduceOptions": {
+          "values": false,
+          "calcs": [
+            "lastNotNull"
+          ],
+          "fields": ""
+        },
+        "showThresholdLabels": false,
+        "showThresholdMarkers": true
+      },
+      "pluginVersion": "8.0.0",
+      "targets": [
+        {
+          "expr": "sum(rate(docker_container_network_rx_bytes{project=~\"$project\"}[5m]) + rate(docker_container_network_tx_bytes{project=~\"$project\"}[5m]))",
+          "legendFormat": "Total Network I/O",
+          "refId": "A"
+        }
+      ],
+      "title": "Total Network I/O",
+      "type": "gauge"
+    },
+    {
+      "datasource": "Prometheus",
+      "fieldConfig": {
+        "defaults": {
+          "color": {
+            "mode": "palette-classic"
+          },
+          "custom": {
+            "axisLabel": "",
+            "axisPlacement": "auto",
+            "barAlignment": 0,
+            "drawStyle": "line",
+            "fillOpacity": 10,
+            "gradientMode": "none",
+            "hideFrom": {
+              "tooltip": false,
+              "viz": false,
+              "legend": false
+            },
+            "lineInterpolation": "linear",
+            "lineWidth": 1,
+            "pointSize": 5,
+            "scaleDistribution": {
+              "type": "linear"
+            },
+            "showPoints": "never",
+            "spanNulls": false,
+            "stacking": {
+              "group": "A",
+              "mode": "none"
+            },
+            "thresholdsStyle": {
+              "mode": "off"
+            }
+          },
+          "mappings": [],
+          "thresholds": {
+            "mode": "absolute",
+            "steps": [
+              {
+                "color": "green",
+                "value": null
+              }
+            ]
+          },
+          "unit": "percent"
+        },
+        "overrides": []
+      },
+      "gridPos": {
+        "h": 8,
+        "w": 8,
+        "x": 0,
+        "y": 8
+      },
+      "id": 1,
+      "options": {
+        "legend": {
+          "calcs": ["mean", "lastNotNull"],
+          "displayMode": "table",
+          "placement": "bottom"
+        },
+        "tooltip": {
+          "mode": "multi"
+        }
+      },
+      "pluginVersion": "8.0.0",
+      "targets": [
+        {
+          "expr": "docker_container_cpu_usage_percent{project=~\"$project\"}",
+          "legendFormat": "{{container_name}}",
+          "refId": "A"
+        }
+      ],
+      "title": "Container CPU Usage by Group",
+      "type": "timeseries"
+    },
+    {
+      "datasource": "Prometheus",
+      "fieldConfig": {
+        "defaults": {
+          "color": {
+            "mode": "palette-classic"
+          },
+          "custom": {
+            "axisLabel": "",
+            "axisPlacement": "auto",
+            "barAlignment": 0,
+            "drawStyle": "line",
+            "fillOpacity": 10,
+            "gradientMode": "none",
+            "hideFrom": {
+              "tooltip": false,
+              "viz": false,
+              "legend": false
+            },
+            "lineInterpolation": "linear",
+            "lineWidth": 1,
+            "pointSize": 5,
+            "scaleDistribution": {
+              "type": "linear"
+            },
+            "showPoints": "never",
+            "spanNulls": false,
+            "stacking": {
+              "group": "A",
+              "mode": "none"
+            },
+            "thresholdsStyle": {
+              "mode": "off"
+            }
+          },
+          "mappings": [],
+          "thresholds": {
+            "mode": "absolute",
+            "steps": [
+              {
+                "color": "green",
+                "value": null
+              }
+            ]
+          },
+          "unit": "bytes"
+        },
+        "overrides": []
+      },
+      "gridPos": {
+        "h": 8,
+        "w": 8,
+        "x": 8,
+        "y": 8
+      },
+      "id": 2,
+      "options": {
+        "legend": {
+          "calcs": ["mean", "lastNotNull"],
+          "displayMode": "table",
+          "placement": "bottom"
+        },
+        "tooltip": {
+          "mode": "multi"
+        }
+      },
+      "pluginVersion": "8.0.0",
+      "targets": [
+        {
+          "expr": "docker_container_memory_usage_bytes{project=~\"$project\"}",
+          "legendFormat": "{{container_name}} Used",
+          "refId": "A"
+        },
+        {
+          "expr": "docker_container_memory_limit_bytes{project=~\"$project\"}",
+          "legendFormat": "{{container_name}} Limit",
+          "refId": "B"
+        }
+      ],
+      "title": "Container Memory Usage by Group",
+      "type": "timeseries"
+    },
+    {
+      "datasource": "Prometheus",
+      "fieldConfig": {
+        "defaults": {
+          "color": {
+            "mode": "palette-classic"
+          },
+          "custom": {
+            "axisLabel": "",
+            "axisPlacement": "auto",
+            "barAlignment": 0,
+            "drawStyle": "line",
+            "fillOpacity": 10,
+            "gradientMode": "none",
+            "hideFrom": {
+              "tooltip": false,
+              "viz": false,
+              "legend": false
+            },
+            "lineInterpolation": "linear",
+            "lineWidth": 1,
+            "pointSize": 5,
+            "scaleDistribution": {
+              "type": "linear"
+            },
+            "showPoints": "never",
+            "spanNulls": false,
+            "stacking": {
+              "group": "A",
+              "mode": "none"
+            },
+            "thresholdsStyle": {
+              "mode": "off"
+            }
+          },
+          "mappings": [],
+          "thresholds": {
+            "mode": "absolute",
+            "steps": [
+              {
+                "color": "green",
+                "value": null
+              }
+            ]
+          },
+          "unit": "binBps"
+        },
+        "overrides": []
+      },
+      "gridPos": {
+        "h": 8,
+        "w": 12,
+        "x": 0,
+        "y": 16
+      },
+      "id": 3,
+      "options": {
+        "legend": {
+          "calcs": ["mean", "max"],
+          "displayMode": "table",
+          "placement": "bottom"
+        },
+        "tooltip": {
+          "mode": "multi"
+        }
+      },
+      "pluginVersion": "8.0.0",
+      "targets": [
+        {
+          "expr": "rate(docker_container_network_rx_bytes{project=~\"$project\"}[5m])",
+          "legendFormat": "{{container_name}} RX",
+          "refId": "A"
+        },
+        {
+          "expr": "rate(docker_container_network_tx_bytes{project=~\"$project\"}[5m])",
+          "legendFormat": "{{container_name}} TX",
+          "refId": "B"
+        }
+      ],
+      "title": "Container Network I/O by Group",
+      "type": "timeseries"
+    },
+    {
+      "datasource": "Prometheus",
+      "fieldConfig": {
+        "defaults": {
+          "color": {
+            "mode": "thresholds"
+          },
+          "custom": {
+            "displayMode": "auto"
+          },
+          "mappings": [],
+          "thresholds": {
+            "mode": "absolute",
+            "steps": [
+              {
+                "color": "green",
+                "value": null
+              },
+              {
+                "color": "yellow",
+                "value": 50
+              },
+              {
+                "color": "red",
+                "value": 80
+              }
+            ]
+          },
+          "unit": "percent"
+        },
+        "overrides": []
+      },
+      "gridPos": {
+        "h": 8,
+        "w": 12,
+        "x": 12,
+        "y": 16
+      },
+      "id": 5,
+      "options": {
+        "showHeader": true
+      },
+      "pluginVersion": "8.0.0",
+      "targets": [
+        {
+          "expr": "(docker_container_memory_usage_bytes{project=~\"$project\"} / docker_container_memory_limit_bytes{project=~\"$project\"}) * 100",
+          "format": "table",
+          "instant": true,
+          "legendFormat": "",
+          "refId": "A"
+        }
+      ],
+      "title": "Container Memory Utilization %",
+      "transformations": [
+        {
+          "id": "organize",
+          "options": {
+            "excludeByName": {
+              "Time": true,
+              "__name__": true,
+              "job": true,
+              "instance": true,
+              "id": true,
+              "image": true,
+              "project": true
+            },
+            "indexByName": {},
+            "renameByName": {
+              "name": "Container",
+              "Value": "Memory %"
+            }
+          }
+        }
+      ],
+      "type": "table"
+    },
+    {
+      "datasource": "Prometheus",
+      "fieldConfig": {
+        "defaults": {
+          "color": {
+            "mode": "thresholds"
+          },
+          "custom": {
+            "displayMode": "auto"
+          },
+          "mappings": [],
+          "thresholds": {
+            "mode": "absolute",
+            "steps": [
+              {
+                "color": "green",
+                "value": null
+              },
+              {
+                "color": "yellow",
+                "value": 50
+              },
+              {
+                "color": "red",
+                "value": 80
+              }
+            ]
+          },
+          "unit": "percent"
+        },
+        "overrides": []
+      },
+      "gridPos": {
+        "h": 8,
+        "w": 12,
+        "x": 0,
+        "y": 24
+      },
+      "id": 6,
+      "options": {
+        "showHeader": true
+      },
+      "pluginVersion": "8.0.0",
+      "targets": [
+        {
+          "expr": "docker_container_cpu_usage_percent{project=~\"$project\"}",
+          "format": "table",
+          "instant": true,
+          "legendFormat": "",
+          "refId": "A"
+        }
+      ],
+      "title": "Container CPU Utilization %",
+      "transformations": [
+        {
+          "id": "organize",
+          "options": {
+            "excludeByName": {
+              "Time": true,
+              "__name__": true,
+              "job": true,
+              "instance": true,
+              "id": true,
+              "image": true,
+              "project": true,
+              "cpu": true
+            },
+            "indexByName": {},
+            "renameByName": {
+              "name": "Container",
+              "Value": "CPU %"
+            }
+          }
+        }
+      ],
+      "type": "table"
+    },
+    {
+      "datasource": "Prometheus",
+      "fieldConfig": {
+        "defaults": {
+          "color": {
+            "mode": "palette-classic"
+          },
+          "custom": {
+            "axisLabel": "",
+            "axisPlacement": "auto",
+            "barAlignment": 0,
+            "drawStyle": "line",
+            "fillOpacity": 10,
+            "gradientMode": "none",
+            "hideFrom": {
+              "tooltip": false,
+              "viz": false,
+              "legend": false
+            },
+            "lineInterpolation": "linear",
+            "lineWidth": 1,
+            "pointSize": 5,
+            "scaleDistribution": {
+              "type": "linear"
+            },
+            "showPoints": "never",
+            "spanNulls": false,
+            "stacking": {
+              "group": "A",
+              "mode": "none"
+            },
+            "thresholdsStyle": {
+              "mode": "off"
+            }
+          },
+          "mappings": [],
+          "thresholds": {
+            "mode": "absolute",
+            "steps": [
+              {
+                "color": "green",
+                "value": null
+              }
+            ]
+          },
+          "unit": "binBps"
+        },
+        "overrides": []
+      },
+      "gridPos": {
+        "h": 8,
+        "w": 12,
+        "x": 12,
+        "y": 24
+      },
+      "id": 13,
+      "options": {
+        "legend": {
+          "calcs": ["mean", "max"],
+          "displayMode": "table",
+          "placement": "bottom"
+        },
+        "tooltip": {
+          "mode": "multi"
+        }
+      },
+      "pluginVersion": "8.0.0",
+      "targets": [
+        {
+          "expr": "rate(docker_container_block_io_read_bytes{project=~\"$project\"}[5m])",
+          "legendFormat": "{{container_name}} Read",
+          "refId": "A"
+        },
+        {
+          "expr": "rate(docker_container_block_io_write_bytes{project=~\"$project\"}[5m])",
+          "legendFormat": "{{container_name}} Write",
+          "refId": "B"
+        }
+      ],
+      "title": "Container Disk I/O by Group",
+      "type": "timeseries"
+    },
+    {
+      "datasource": "Prometheus",
+      "fieldConfig": {
+        "defaults": {
+          "color": {
+            "mode": "thresholds"
+          },
+          "custom": {
+            "displayMode": "auto"
+          },
+          "mappings": [],
+          "thresholds": {
+            "mode": "absolute",
+            "steps": [
+              {
+                "color": "green",
+                "value": null
+              },
+              {
+                "color": "yellow",
+                "value": 1
+              },
+              {
+                "color": "red",
+                "value": 3
+              }
+            ]
+          },
+          "unit": "short"
+        },
+        "overrides": []
+      },
+      "gridPos": {
+        "h": 8,
+        "w": 12,
+        "x": 0,
+        "y": 32
+      },
+      "id": 14,
+      "options": {
+        "showHeader": true
+      },
+      "pluginVersion": "8.0.0",
+      "targets": [
+        {
+          "expr": "docker_container_restart_count{project=~\"$project\"}",
+          "format": "table",
+          "instant": true,
+          "legendFormat": "",
+          "refId": "A"
+        }
+      ],
+      "title": "Container Restart Count by Group",
+      "transformations": [
+        {
+          "id": "organize",
+          "options": {
+            "excludeByName": {
+              "Time": true,
+              "__name__": true,
+              "job": true,
+              "instance": true,
+              "container_id": true,
+              "project": true
+            },
+            "indexByName": {},
+            "renameByName": {
+              "container_name": "Container",
+              "Value": "Restart Count"
+            }
+          }
+        }
+      ],
+      "type": "table"
+    },
+    {
+      "datasource": "Prometheus",
+      "fieldConfig": {
+        "defaults": {
+          "color": {
+            "mode": "palette-classic"
+          },
+          "custom": {
+            "axisLabel": "",
+            "axisPlacement": "auto",
+            "barAlignment": 0,
+            "drawStyle": "line",
+            "fillOpacity": 10,
+            "gradientMode": "none",
+            "hideFrom": {
+              "tooltip": false,
+              "viz": false,
+              "legend": false
+            },
+            "lineInterpolation": "linear",
+            "lineWidth": 1,
+            "pointSize": 5,
+            "scaleDistribution": {
+              "type": "linear"
+            },
+            "showPoints": "never",
+            "spanNulls": false,
+            "stacking": {
+              "group": "A",
+              "mode": "none"
+            },
+            "thresholdsStyle": {
+              "mode": "off"
+            }
+          },
+          "mappings": [],
+          "thresholds": {
+            "mode": "absolute",
+            "steps": [
+              {
+                "color": "green",
+                "value": null
+              }
+            ]
+          },
+          "unit": "bytes"
+        },
+        "overrides": []
+      },
+      "gridPos": {
+        "h": 8,
+        "w": 8,
+        "x": 16,
+        "y": 8
+      },
+      "id": 16,
+      "options": {
+        "legend": {
+          "calcs": ["mean", "lastNotNull"],
+          "displayMode": "table",
+          "placement": "bottom"
+        },
+        "tooltip": {
+          "mode": "multi"
+        }
+      },
+      "pluginVersion": "8.0.0",
+      "targets": [
+        {
+          "expr": "gpu_memory_unknown_bytes",
+          "legendFormat": "GPU {{gpu}} - Inferred Usage",
+          "refId": "A"
+        },
+        {
+          "expr": "container_gpu_memory_bytes{method=\"inference\"}",
+          "legendFormat": "{{container_name}} - Inferred",
+          "refId": "B"
+        }
+      ],
+      "title": "Inferred GPU Memory Usage by Group",
+      "type": "timeseries"
+    }
+  ],
+  "refresh": "5s",
+  "schemaVersion": 30,
+  "style": "dark",
+  "tags": ["containers", "groups"],
+  "templating": {
+    "list": [
+      {
+        "allValue": ".*",
+        "current": {
+          "selected": false,
+          "text": "mon",
+          "value": "mon"
+        },
+        "datasource": "Prometheus",
+        "definition": "label_values(docker_container_cpu_usage_percent, project)",
+        "hide": 0,
+        "includeAll": true,
+        "label": "Project",
+        "multi": false,
+        "name": "project",
+        "options": [],
+        "query": {
+          "query": "label_values(docker_container_cpu_usage_percent, project)",
+          "refId": "StandardVariableQuery"
+        },
+        "refresh": 1,
+        "regex": "",
+        "skipUrlSync": false,
+        "sort": 0,
+        "type": "query"
+      }
+    ]
+  },
+  "time": {
+    "from": "now-1h",
+    "to": "now"
+  },
+  "timepicker": {},
+  "timezone": "",
+  "title": "Container Groups",
+  "uid": "container-groups",
+  "version": 0
 }